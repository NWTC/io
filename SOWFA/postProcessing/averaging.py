--- conflicted
+++ resolved
@@ -1167,96 +1167,11 @@
                      tdirList,
                      varList=['U','T'],
                      trimOverlap=True
-<<<<<<< HEAD
-                    ):
-        """Reads all files within a probe output time directory.
-        An object attribute corresponding to the probe output name
-        is updated, e.g.:
-            ${timeDir}/U is appended to the array self.U
-        """
-        if isinstance( varList, (str,) ):
-            if varList.lower()=='all':
-                # special case: read all vars
-                outputs = [ fname for fname in os.listdir(tdirList[0])
-                                if os.path.isfile(tdirList[0]+os.sep+fname) ]
-            else: # specified single var
-                outputs = [varList]
-        else: #specified list
-            outputs = varList
-       
-        # process hLevelsCell first, verify we have the same cells
-        with open(tdirList[0]+os.sep+'hLevelsCell','r') as f:
-            line = f.readline()
-        self.hLevelsCell = np.array([ float(val) for val in line.split() ])
-        self.N = len(self.hLevelsCell)
-
-        # process all data
-        selected = []
-        for field in outputs:
-            arrays = [ self._read_average_file( tdir + os.sep + field ) for tdir in tdirList ]
-
-            # combine into a single array and trim end of time series
-            # (because simulations that are still running can have different
-            # array lengths)
-            newdata = np.concatenate(arrays)[:self.imax,:]
-
-            # get rid of overlapped data for restarts
-            if trimOverlap:
-                if len(selected) == 0:
-                    # create array mask
-                    tpart = [ array[:,0] for array in arrays ]
-                    for ipart,tcutoff in enumerate(self.simStartTimes[1:]):
-                        selectedpart = np.ones(len(tpart[ipart]),dtype=bool)
-                        try:
-                            iend = np.nonzero(tpart[ipart] >= tcutoff)[0][0]
-                        except IndexError:
-                            # clean restart
-                            pass
-                        else:
-                            # previous simulation didn't finish; overlapped data
-                            selectedpart[iend:] = False 
-                        selected.append(selectedpart)
-                    # last / currently running part
-                    selected.append(np.ones(len(tpart[-1]),dtype=bool))
-                    selected = np.concatenate(selected)[:self.imax]
-                    assert(len(selected) == len(newdata[:,0]))
-                elif not (len(newdata[:,0]) == len(selected)):
-                    # if simulation is still running, subsequent newdata may
-                    # be longer
-                    self.imax = min(len(selected), len(newdata[:,0]))
-                    selected = selected[:self.imax]
-                    newdata = newdata[:self.imax,:]
-                # select only unique data
-                newdata = newdata[selected,:]
-
-            # reshape field into (Nt,Nz[,Nd]) and set as attribute
-            # - note: first column of 'newdata' is time
-            # - note: old behavior was to return (Nz,Nt,Nd) for Nd >= 1
-            if newdata.shape[1] == self.N+2:
-                # scalar
-                setattr( self, field, newdata[:,2:] )
-            elif newdata.shape[1] == 3*self.N+2:
-                # vector
-                setattr( self, field, newdata[:,2:].reshape((newdata.shape[0],self.N,3),order='C') )
-            elif newdata.shape[1] == 6*self.N+2:
-                # symmetric tensor
-                setattr( self, field, newdata[:,2:].reshape((newdata.shape[0],self.N,6),order='C') )
-            else:
-                raise IndexError('Unrecognized number of values')
-            self._processed.append(field)
-            print('  read',field)        # set time arrays
-            
-        self.t = newdata[:,0]
-        self.dt = newdata[:,1]
-        self.Nt = len(self.t)
-
-=======
                      ):
         #Redefine _processdirs so that default
         #argument for varList can be specified
         super()._processdirs(tdirList,varList,trimOverlap)
-        
->>>>>>> 4f50f497
+
 
     def _read_data(self,dpath,fname):
         fpath = dpath + os.sep + fname
